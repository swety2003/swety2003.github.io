{
  "name": "hexo-site",
  "version": "0.0.0",
  "private": true,
  "scripts": {
    "build": "hexo generate",
    "clean": "hexo clean",
    "deploy": "hexo deploy",
    "server": "hexo server"
  },
  "hexo": {
    "version": "7.3.0"
  },
  "dependencies": {
    "hexo": "^8.0.0",
    "hexo-deployer-git": "^4.0.0",
    "hexo-generator-archive": "^2.0.0",
    "hexo-generator-category": "^2.0.0",
    "hexo-generator-index": "^4.0.0",
    "hexo-generator-tag": "^2.0.0",
    "hexo-renderer-ejs": "^2.0.0",
    "hexo-renderer-inferno": "^1.0.2",
    "hexo-renderer-marked": "^7.0.1",
    "hexo-renderer-stylus": "^3.0.1",
    "hexo-server": "^3.0.0",
<<<<<<< HEAD
    "hexo-theme-icarus": "^6.1.1",
    "hexo-theme-landscape": "^1.0.0"
=======
    "hexo-theme-icarus": "^6.1.0",
    "hexo-theme-landscape": "^1.1.0"
>>>>>>> 012eb39c
  }
}<|MERGE_RESOLUTION|>--- conflicted
+++ resolved
@@ -23,12 +23,7 @@
     "hexo-renderer-marked": "^7.0.1",
     "hexo-renderer-stylus": "^3.0.1",
     "hexo-server": "^3.0.0",
-<<<<<<< HEAD
     "hexo-theme-icarus": "^6.1.1",
-    "hexo-theme-landscape": "^1.0.0"
-=======
-    "hexo-theme-icarus": "^6.1.0",
     "hexo-theme-landscape": "^1.1.0"
->>>>>>> 012eb39c
   }
 }